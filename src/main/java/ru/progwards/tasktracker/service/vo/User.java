package ru.progwards.tasktracker.service.vo;

import ru.progwards.tasktracker.util.types.UserRole;
import java.util.List;

public class User {
<<<<<<< HEAD
    private final Long id;
    private String name;
    private final String email;
    private final String password;
    private final List<UserRole> roles;

    public User(Long id, String name, String email, String password, List<UserRole> roles) {
        this.id = id;
        this.name = name;
        this.email = email;
        this.password = password;
        this.roles = roles;
    }

    public Long getId() {
        return id;
    }

    public String getName() {
        return name;
    }

    public String getEmail() {
        return email;
    }

    public String getPassword() {
        return password;
    }

    public List<UserRole> getRoles() {
        return roles;
    }

    public void setName(String name) {
        this.name = name;
=======
    private Long id;

    public User(Long id) {
        this.id = id;
    }

    public User() {
    }

    public Long getId() {
        return id;
    }

    public void setId(Long id) {
        this.id = id;
>>>>>>> a90e93a9
    }
}<|MERGE_RESOLUTION|>--- conflicted
+++ resolved
@@ -4,12 +4,14 @@
 import java.util.List;
 
 public class User {
-<<<<<<< HEAD
-    private final Long id;
+    private Long id;
     private String name;
-    private final String email;
-    private final String password;
-    private final List<UserRole> roles;
+    private String email;
+    private String password;
+    private List<UserRole> roles;
+
+    public User() {
+    }
 
     public User(Long id, String name, String email, String password, List<UserRole> roles) {
         this.id = id;
@@ -41,22 +43,5 @@
 
     public void setName(String name) {
         this.name = name;
-=======
-    private Long id;
-
-    public User(Long id) {
-        this.id = id;
-    }
-
-    public User() {
-    }
-
-    public Long getId() {
-        return id;
-    }
-
-    public void setId(Long id) {
-        this.id = id;
->>>>>>> a90e93a9
     }
 }