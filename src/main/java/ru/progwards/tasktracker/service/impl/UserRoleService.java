package ru.progwards.tasktracker.service.impl;

import lombok.NonNull;
import lombok.RequiredArgsConstructor;
import org.springframework.beans.factory.annotation.Autowired;
import org.springframework.boot.autoconfigure.kafka.KafkaProperties;
import org.springframework.stereotype.Service;
<<<<<<< HEAD
import ru.progwards.tasktracker.exception.OperationIsNotPossibleException;
import ru.progwards.tasktracker.model.UserRole;
import ru.progwards.tasktracker.model.types.SystemRole;
=======
import org.springframework.transaction.annotation.Transactional;
import ru.progwards.tasktracker.exception.OperationIsNotPossibleException;
import ru.progwards.tasktracker.model.*;
import ru.progwards.tasktracker.model.types.SystemRole;
import ru.progwards.tasktracker.repository.AccessRuleRepository;
>>>>>>> d266c92f
import ru.progwards.tasktracker.repository.UserRoleRepository;
import ru.progwards.tasktracker.service.*;

import java.util.List;

//import ru.progwards.tasktracker.repository.deprecated.Repository;
//import ru.progwards.tasktracker.repository.deprecated.entity.UserRoleEntity;
//import ru.progwards.tasktracker.repository.deprecated.converter.Converter;
<<<<<<< HEAD
=======
import ru.progwards.tasktracker.service.*;

import java.time.ZonedDateTime;
import java.util.*;
>>>>>>> d266c92f

/**
 * @author Artem Dikov, Konstantin Kishkin
 */

@Service
@RequiredArgsConstructor(onConstructor = @__(@Autowired))
public class UserRoleService implements CreateService<UserRole>, GetListService<UserRole>, GetService<Long, UserRole>,
        RefreshService<UserRole>, RemoveService<UserRole>, TemplateService<UserRole> {

    private List<User> users1 = new ArrayList();
    private List<User> users2 = new ArrayList();

    @NonNull
    private final UserRoleRepository userRoleRepository;

    @NonNull
    private final AccessRuleService accessRuleService;

    @NonNull
    private final AccessRuleRepository accessRuleRepository;

    @Override
    public void create(UserRole model) {
        userRoleRepository.save(model);
    }

    @Override
    public List<UserRole> getList() {
        return userRoleRepository.findAll();
    }

    @Override
    public UserRole get(Long id) {
        return userRoleRepository.findById(id).get();
    }

    @Override
    public void refresh(UserRole model) {
        userRoleRepository.save(model);
    }

    @Override
    public void remove(UserRole model) {
        userRoleRepository.deleteById(model.getId());
    }

<<<<<<< HEAD
    public UserRole getByName(String name) {
        return userRoleRepository.findByName(name);
=======
//    /**
//     * Метод создания UserRole по шаблону
//     *
//     * @param args – [0] - SystemRole, [1] - User(менеджер проектов), [2] - User
//     */

    @Override
    public List<UserRole> createFromTemplate(Object... args) {

        List<UserRole> result = new ArrayList<>();
//        if (args.length != 2)
//            throw new OperationIsNotPossibleException("TaskNote.createFromTemplate: arguments expected");
//        if (!(args[0] instanceof SystemRole))
//            throw new OperationIsNotPossibleException("TaskNote.createFromTemplate: argument 0 must be SystemRole");
//        if (!(args[1] instanceof User))
//            throw new OperationIsNotPossibleException("TaskNote.createFromTemplate: argument 1 must be User");
//        if (!(args[2] instanceof User))
//            throw new OperationIsNotPossibleException("TaskNote.createFromTemplate: argument 2 must be User");


        UserRole userRole1 = new UserRole();
        userRole1.setSystemRole(SystemRole.ADMIN);
        userRole1.setName("Администраторы");
        create(userRole1);

        UserRole userRole2 = new UserRole();
        userRole2.setSystemRole(SystemRole.USER);
        userRole2.setAccessRules(accessRuleService.createFromTemplate());
        create(userRole2);
        result.add(userRole1);
        result.add(userRole2);
        return result;
>>>>>>> d266c92f
    }
}<|MERGE_RESOLUTION|>--- conflicted
+++ resolved
@@ -3,37 +3,21 @@
 import lombok.NonNull;
 import lombok.RequiredArgsConstructor;
 import org.springframework.beans.factory.annotation.Autowired;
-import org.springframework.boot.autoconfigure.kafka.KafkaProperties;
 import org.springframework.stereotype.Service;
-<<<<<<< HEAD
-import ru.progwards.tasktracker.exception.OperationIsNotPossibleException;
-import ru.progwards.tasktracker.model.UserRole;
-import ru.progwards.tasktracker.model.types.SystemRole;
-=======
-import org.springframework.transaction.annotation.Transactional;
-import ru.progwards.tasktracker.exception.OperationIsNotPossibleException;
-import ru.progwards.tasktracker.model.*;
+import ru.progwards.tasktracker.model.AccessRule;
 import ru.progwards.tasktracker.model.types.SystemRole;
 import ru.progwards.tasktracker.repository.AccessRuleRepository;
->>>>>>> d266c92f
 import ru.progwards.tasktracker.repository.UserRoleRepository;
-import ru.progwards.tasktracker.service.*;
-
-import java.util.List;
-
 //import ru.progwards.tasktracker.repository.deprecated.Repository;
 //import ru.progwards.tasktracker.repository.deprecated.entity.UserRoleEntity;
 //import ru.progwards.tasktracker.repository.deprecated.converter.Converter;
-<<<<<<< HEAD
-=======
 import ru.progwards.tasktracker.service.*;
+import ru.progwards.tasktracker.model.UserRole;
 
-import java.time.ZonedDateTime;
 import java.util.*;
->>>>>>> d266c92f
 
 /**
- * @author Artem Dikov, Konstantin Kishkin
+ * @author Artem Dikov
  */
 
 @Service
@@ -41,17 +25,9 @@
 public class UserRoleService implements CreateService<UserRole>, GetListService<UserRole>, GetService<Long, UserRole>,
         RefreshService<UserRole>, RemoveService<UserRole>, TemplateService<UserRole> {
 
-    private List<User> users1 = new ArrayList();
-    private List<User> users2 = new ArrayList();
-
-    @NonNull
     private final UserRoleRepository userRoleRepository;
-
-    @NonNull
-    private final AccessRuleService accessRuleService;
-
-    @NonNull
-    private final AccessRuleRepository accessRuleRepository;
+    private final CreateService<UserRole> userRoleCreateService;
+    private final TemplateService<AccessRule> accessRuleTemplateService;
 
     @Override
     public void create(UserRole model) {
@@ -78,10 +54,10 @@
         userRoleRepository.deleteById(model.getId());
     }
 
-<<<<<<< HEAD
     public UserRole getByName(String name) {
         return userRoleRepository.findByName(name);
-=======
+    }
+
 //    /**
 //     * Метод создания UserRole по шаблону
 //     *
@@ -105,15 +81,14 @@
         UserRole userRole1 = new UserRole();
         userRole1.setSystemRole(SystemRole.ADMIN);
         userRole1.setName("Администраторы");
-        create(userRole1);
+        userRoleCreateService.create(userRole1);
 
         UserRole userRole2 = new UserRole();
         userRole2.setSystemRole(SystemRole.USER);
-        userRole2.setAccessRules(accessRuleService.createFromTemplate());
-        create(userRole2);
+        userRole2.setAccessRules(accessRuleTemplateService.createFromTemplate());
+        userRoleCreateService.create(userRole2);
         result.add(userRole1);
         result.add(userRole2);
         return result;
->>>>>>> d266c92f
     }
 }