--- conflicted
+++ resolved
@@ -6,7 +6,9 @@
 import org.springframework.stereotype.Service;
 import org.springframework.transaction.annotation.Transactional;
 import ru.progwards.tasktracker.exception.NotFoundException;
+import ru.progwards.tasktracker.exception.OperationIsNotPossibleException;
 import ru.progwards.tasktracker.model.*;
+import ru.progwards.tasktracker.repository.TaskRepository;
 import ru.progwards.tasktracker.repository.TaskNoteRepository;
 import ru.progwards.tasktracker.service.*;
 
@@ -24,7 +26,7 @@
 @Transactional(readOnly = true)
 @RequiredArgsConstructor(onConstructor = @__(@Autowired))
 public class TaskNoteService implements CreateService<TaskNote>, GetService<Long, TaskNote>,
-        RemoveService<TaskNote>, RefreshService<TaskNote>, GetListService<TaskNote> {
+        RemoveService<TaskNote>, RefreshService<TaskNote>, GetListService<TaskNote>, TemplateService<TaskNote> {
 
     @NonNull
     private final TaskNoteRepository taskNoteRepository;
@@ -58,9 +60,6 @@
         taskNoteRepository.delete(model);
     }
 
-<<<<<<< HEAD
-}
-=======
     /**
      * Метод создания TaskNote по шаблону
      *
@@ -95,4 +94,3 @@
         return result;
     }
 }
->>>>>>> d266c92f
