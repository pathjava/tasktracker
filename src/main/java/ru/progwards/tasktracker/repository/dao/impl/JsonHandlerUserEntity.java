--- conflicted
+++ resolved
@@ -9,36 +9,18 @@
 import java.io.File;
 import java.io.IOException;
 import java.lang.reflect.Type;
-import java.net.URISyntaxException;
 import java.nio.file.Files;
 import java.util.ArrayList;
 import java.util.List;
 import java.util.Map;
-import java.util.Objects;
 import java.util.concurrent.ConcurrentHashMap;
 import java.util.stream.Collectors;
 
 @Component
 public class JsonHandlerUserEntity implements JsonHandler<Long, UserEntity> {
-<<<<<<< HEAD
-
-    private static File PROJECT_PATH;
-=======
     private final static File PROJECT_PATH = new File(JsonHandlerUserEntity.class.getClassLoader().
             getResource("data/users.json").getFile());
->>>>>>> 83445ed3
     private final Map<Long, UserEntity> map = new ConcurrentHashMap<>();
-
-    static {
-        try {
-            PROJECT_PATH = new File(Objects.requireNonNull(
-                    Thread.currentThread().getContextClassLoader()
-                            .getResource("data/users.json")).toURI());
-        } catch (NullPointerException | URISyntaxException e) {
-            //e.printStackTrace();
-            PROJECT_PATH = new File("src/main/resources/data/users.json");
-        }
-    }
 
     public JsonHandlerUserEntity() {
         try {
@@ -91,11 +73,7 @@
                 List<UserEntity> list = new Gson().fromJson(json, type);
                 list.forEach(e -> map.put(e.getId(), e));
             } catch (IOException ex) {
-                try {
-                    write();
-                } catch (Exception exception) {
-                    exception.printStackTrace();
-                }
+                ex.printStackTrace();
             }
         }
     }
