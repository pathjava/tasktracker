package ru.progwards.tasktracker.repository.entity;

public class ProjectEntity {
<<<<<<< HEAD
    private final Long id;

    public ProjectEntity(Long id) {
        this.id = id;
=======
    private Long id;
    private String name;
    private String description;
    private String prefix;
    private Long ownerId;
    private Long created;
    private Long workFlowId;
    private Long lastTaskCode;

    public ProjectEntity(Long id, String name, String description, String prefix, Long ownerId,
                         Long created, Long workFlowId, Long lastTaskCode) {
        this.id = id;
        this.name = name;
        this.description = description;
        this.prefix = prefix;
        this.ownerId = ownerId;
        this.created = created;
        this.workFlowId = workFlowId;
        this.lastTaskCode = lastTaskCode;
>>>>>>> 77613fda
    }

    public Long getId() {
        return id;
    }
<<<<<<< HEAD
=======

    public String getName() {
        return name;
    }

    public String getDescription() {
        return description;
    }

    public String getPrefix() {
        return prefix;
    }

    public Long getOwnerId() {
        return ownerId;
    }

    public Long getCreated() {
        return created;
    }

    public Long getWorkFlowId() {
        return workFlowId;
    }

    public Long getLastTaskCode() {
        return lastTaskCode;
    }

    public void setId(Long id) {
        this.id = id;
    }

    public void setName(String name) {
        this.name = name;
    }

    public void setDescription(String description) {
        this.description = description;
    }

    public void setPrefix(String prefix) {
        this.prefix = prefix;
    }

    public void setOwnerId(Long ownerId) {
        this.ownerId = ownerId;
    }

    public void setCreated(Long created) {
        this.created = created;
    }

    public void setWorkFlowId(Long workFlowId) {
        this.workFlowId = workFlowId;
    }

    public void setLastTaskCode(Long lastTaskCode) {
        this.lastTaskCode = lastTaskCode;
    }
>>>>>>> 77613fda
}<|MERGE_RESOLUTION|>--- conflicted
+++ resolved
@@ -1,12 +1,6 @@
 package ru.progwards.tasktracker.repository.entity;
 
 public class ProjectEntity {
-<<<<<<< HEAD
-    private final Long id;
-
-    public ProjectEntity(Long id) {
-        this.id = id;
-=======
     private Long id;
     private String name;
     private String description;
@@ -26,14 +20,11 @@
         this.created = created;
         this.workFlowId = workFlowId;
         this.lastTaskCode = lastTaskCode;
->>>>>>> 77613fda
     }
 
     public Long getId() {
         return id;
     }
-<<<<<<< HEAD
-=======
 
     public String getName() {
         return name;
@@ -94,5 +85,4 @@
     public void setLastTaskCode(Long lastTaskCode) {
         this.lastTaskCode = lastTaskCode;
     }
->>>>>>> 77613fda
 }