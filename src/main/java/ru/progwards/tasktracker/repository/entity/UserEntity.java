--- conflicted
+++ resolved
@@ -1,16 +1,10 @@
 package ru.progwards.tasktracker.repository.entity;
 
-import ru.progwards.tasktracker.util.types.UserRole;
+import ru.progwards.tasktracker.service.vo.UserRole;
 
 import java.util.List;
 
 public class UserEntity {
-<<<<<<< HEAD
-    private final Long id;
-
-    public UserEntity(Long id) {
-        this.id = id;
-=======
     private Long id;
     private String name;
 
@@ -35,14 +29,11 @@
         this.email = email;
         this.password = password;
         this.roles = roles;
->>>>>>> 703f817e
     }
 
     public Long getId() {
         return id;
     }
-<<<<<<< HEAD
-=======
 
     public String getName() {
         return name;
@@ -67,5 +58,4 @@
     public void setName(String name) {
         this.name = name;
     }
->>>>>>> 703f817e
 }